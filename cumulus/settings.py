--- conflicted
+++ resolved
@@ -27,19 +27,14 @@
     "HEADERS": {},
     "GZIP_CONTENT_TYPES": [],
     "USE_PYRAX": True,
-<<<<<<< HEAD
-    "PYRAX_IDENTITY_TYPE": None,
-    "FILE_TTL": CFClient.default_cdn_ttl,
+    "PYRAX_IDENTITY_TYPE": 'rackspace',
+    "FILE_TTL": None,
+    "FAIL_SILENTLY": True,
     'PUBLIC': True,
     'X_ACCOUNT_META_TEMP_URL_KEY': None,
     'X_STORAGE_URL': None,
     'X_TEMP_URL_TIMEOUT': 600,
     'X_TEMP_URL_BASE': 'https://storage101.dfw1.clouddrive.com'
-=======
-    "PYRAX_IDENTITY_TYPE": 'rackspace',
-    "FILE_TTL": None,
-    "FAIL_SILENTLY": True,
->>>>>>> 98b6f04c
 }
 
 if hasattr(settings, "CUMULUS"):
